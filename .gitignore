--- conflicted
+++ resolved
@@ -17,11 +17,4 @@
 .pytest_cache/
 
 # Other
-*.DS_Store
-<<<<<<< HEAD
-.idea/
-=======
-
-# PyCharm
-.idea
->>>>>>> a13e23e7
+*.DS_Store